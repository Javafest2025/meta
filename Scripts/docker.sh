--- conflicted
+++ resolved
@@ -413,11 +413,7 @@
             ;;
         *)
             echo -e "${RED}Unknown service: $service${NC}"
-<<<<<<< HEAD
             echo -e "${YELLOW}Available services: infra, apps, service-registry, api-gateway, notification, project, user, paper-search, extractor, gap-analyzer, frontend, grobid${NC}"
-=======
-            echo -e "${YELLOW}Available services: infra, apps, service-registry, api-gateway, notification, project, user, paper-search, frontend, nginx, grobid${NC}"
->>>>>>> 18379d3f
             return 1
             ;;
     esac
